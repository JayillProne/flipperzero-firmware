--- conflicted
+++ resolved
@@ -367,8 +367,9 @@
     free(session);
 }
 
-<<<<<<< HEAD
-static void rpc_session_thread_state_callback(FuriThreadState thread_state, void* context) {
+static void
+    rpc_session_thread_state_callback(FuriThread* thread, FuriThreadState state, void* context) {
+    UNUSED(thread);
     if(thread_state == FuriThreadStateStopped) {
         RpcSession* session = (RpcSession*)context;
         furi_mutex_acquire(session->callbacks_mutex, FuriWaitForever);
@@ -377,13 +378,6 @@
         }
         furi_mutex_release(session->callbacks_mutex);
         furi_timer_pending_callback(rpc_session_thread_pending_callback, session, 0);
-=======
-static void
-    rpc_session_thread_state_callback(FuriThread* thread, FuriThreadState state, void* context) {
-    UNUSED(thread);
-    if(state == FuriThreadStateStopped) {
-        furi_timer_pending_callback(rpc_session_thread_pending_callback, context, 0);
->>>>>>> 421bd3e1
     }
 }
 
