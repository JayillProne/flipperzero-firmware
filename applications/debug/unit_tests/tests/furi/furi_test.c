#include <furi.h>
#include <furi_hal.h>
#include "../test.h" // IWYU pragma: keep

// v2 tests
void test_furi_create_open(void);
void test_furi_concurrent_access(void);
void test_furi_pubsub(void);
void test_furi_memmgr(void);
void test_furi_event_loop(void);
void test_errno_saving(void);
<<<<<<< HEAD
void test_stdin(void);
void test_stdout(void);
=======
void test_furi_primitives(void);
>>>>>>> 561b4e94

static int foo = 0;

void test_setup(void) {
    foo = 7;
}

void test_teardown(void) {
    /* Nothing */
}

MU_TEST(test_check) {
    mu_check(foo != 6);
}

// v2 tests
MU_TEST(mu_test_furi_create_open) {
    test_furi_create_open();
}

MU_TEST(mu_test_furi_pubsub) {
    test_furi_pubsub();
}

MU_TEST(mu_test_furi_memmgr) {
    // this test is not accurate, but gives a basic understanding
    // that memory management is working fine
    test_furi_memmgr();
}

MU_TEST(mu_test_furi_event_loop) {
    test_furi_event_loop();
}

MU_TEST(mu_test_errno_saving) {
    test_errno_saving();
}

<<<<<<< HEAD
MU_TEST(mu_test_stdio) {
    test_stdin();
    test_stdout();
=======
MU_TEST(mu_test_furi_primitives) {
    test_furi_primitives();
>>>>>>> 561b4e94
}

MU_TEST_SUITE(test_suite) {
    MU_SUITE_CONFIGURE(&test_setup, &test_teardown);
    MU_RUN_TEST(test_check);

    // v2 tests
    MU_RUN_TEST(mu_test_furi_create_open);
    MU_RUN_TEST(mu_test_furi_pubsub);
    MU_RUN_TEST(mu_test_furi_memmgr);
    MU_RUN_TEST(mu_test_furi_event_loop);
    MU_RUN_TEST(mu_test_stdio);
    MU_RUN_TEST(mu_test_errno_saving);
    MU_RUN_TEST(mu_test_furi_primitives);
}

int run_minunit_test_furi(void) {
    MU_RUN_SUITE(test_suite);

    return MU_EXIT_CODE;
}

TEST_API_DEFINE(run_minunit_test_furi)<|MERGE_RESOLUTION|>--- conflicted
+++ resolved
@@ -9,12 +9,9 @@
 void test_furi_memmgr(void);
 void test_furi_event_loop(void);
 void test_errno_saving(void);
-<<<<<<< HEAD
+void test_furi_primitives(void);
 void test_stdin(void);
 void test_stdout(void);
-=======
-void test_furi_primitives(void);
->>>>>>> 561b4e94
 
 static int foo = 0;
 
@@ -53,14 +50,13 @@
     test_errno_saving();
 }
 
-<<<<<<< HEAD
+MU_TEST(mu_test_furi_primitives) {
+    test_furi_primitives();
+}
+
 MU_TEST(mu_test_stdio) {
     test_stdin();
     test_stdout();
-=======
-MU_TEST(mu_test_furi_primitives) {
-    test_furi_primitives();
->>>>>>> 561b4e94
 }
 
 MU_TEST_SUITE(test_suite) {
